--- conflicted
+++ resolved
@@ -465,16 +465,10 @@
         int keyidx = gguf_find_key(ggufctx, "tokenizer.ggml.model");
 
         if (keyidx != -1) {
-<<<<<<< HEAD
             if ( strcmp(gguf_get_val_str(ggufctx, keyidx), "gpt2") == 0) {
                 hparams.vocab_type = LLAMA_VOCAB_TYPE_BPE;
             } else {
                 hparams.vocab_type = LLAMA_VOCAB_TYPE_SPM;
-=======
-            if ( strcmp(gguf_get_val_str(ggufctx, keyidx), "gpt2") != 0) {
-                printf("%s: tokenizer model not supported!\n", __func__);
-                return false;
->>>>>>> 339ba072
             }
             printf("%s: vocab type = %s\n", __func__, hparams.vocab_type == LLAMA_VOCAB_TYPE_BPE ? "bpe" : "spm");
         } else {
@@ -486,31 +480,12 @@
         int tokens_keyidx = gguf_find_key(ggufctx, "tokenizer.ggml.tokens");
 
         if (tokens_keyidx == -1) {
-<<<<<<< HEAD
             fprintf(stdout, "%s: tokenizer vocab not found!\n", __func__);
-=======
-            printf("%s: gpt2 tokenizer vocab not found!\n", __func__);
             return false;
         }
 
-        int merges_keyidx = gguf_find_key(ggufctx, "tokenizer.ggml.merges");
-
-        if (merges_keyidx == -1) {
-            printf("%s: gpt2 tokenizer merges not found!\n", __func__);
->>>>>>> 339ba072
-            return false;
-        }
-
         hparams.n_vocab = gguf_get_arr_n(ggufctx,tokens_keyidx);
-<<<<<<< HEAD
         fprintf(stdout, "%s: tokenizer vocab  = %zu\n", __func__, hparams.n_vocab);
-=======
-        hparams.n_merges = gguf_get_arr_n(ggufctx,merges_keyidx);
-
-        printf("%s: gpt2 tokenizer vocab  = %zu\n", __func__, hparams.n_vocab);
-        printf("%s: gpt2 tokenizer merges = %zu\n", __func__, hparams.n_merges);
-
->>>>>>> 339ba072
         for (size_t i = 0; i < hparams.n_vocab; i++) {
             std::string word = gguf_get_arr_str(ggufctx, tokens_keyidx, i);
 
