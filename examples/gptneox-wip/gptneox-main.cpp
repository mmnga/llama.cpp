--- conflicted
+++ resolved
@@ -661,11 +661,7 @@
         const gpt_neox_block &block,
         ggml_context * ctx0,
         ggml_tensor * inp,
-<<<<<<< HEAD
-        const gpt_neox_hparams & hparams) {
-=======
         const gpt_neox_hparams &hparams) {
->>>>>>> 3a5aa55d
 
     ggml_tensor * cur = ggml_norm(ctx0, inp, hparams.norm_eps);
 
